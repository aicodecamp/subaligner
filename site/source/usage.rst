--- conflicted
+++ resolved
@@ -11,23 +11,19 @@
 **Single-stage alignment**::
 
     (.venv) $ subaligner_1pass -v video.mp4 -s subtitle.srt
-    (.venv) $ subaligner_1pass -v https://example.org/video.mp4 -s https://example.org/subtitle.srt
+    (.venv) $ subaligner_1pass -v https://example.org/video.mp4 -s https://example.org/subtitle.srt -o subtitle_aligned.srt
 
 **Dual-stage alignment**::
 
     (.venv) $ subaligner_2pass -v video.mp4 -s subtitle.srt
-    (.venv) $ subaligner_2pass -v https://example.org/video.mp4 -s https://example.org/subtitle.srt
+    (.venv) $ subaligner_2pass -v https://example.org/video.mp4 -s https://example.org/subtitle.srt -o subtitle_aligned.srt
 
 **Pass in single-stage or dual-stage as the alignment mode**::
 
     (.venv) $ subaligner -m single -v video.mp4 -s subtitle.srt
-    (.venv) $ subaligner -m single -v https://example.org/video.mp4 -s https://example.org/subtitle.srt
+    (.venv) $ subaligner -m single -v https://example.org/video.mp4 -s https://example.org/subtitle.srt -o subtitle_aligned.srt
     (.venv) $ subaligner -m dual -v video.mp4 -s subtitle.srt
-<<<<<<< HEAD
-    (.venv) $ subaligner -m single -v https://example.org/video.mp4 -s https://example.org/subtitle.srt
-=======
->>>>>>> 30c703d1
-    (.venv) $ subaligner -m dual -v https://example.org/video.mp4 -s https://example.org/subtitle.srt
+    (.venv) $ subaligner -m dual -v https://example.org/video.mp4 -s https://example.org/subtitle.srt -o subtitle_aligned.srt
 
 **Run alignments with the docker image**::
 
